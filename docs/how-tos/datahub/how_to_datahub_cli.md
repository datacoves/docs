
# How to use DataHub's CLI from your VSCode terminal

Connecting to your DataHub instance via your VSCode terminal can be extremely useful for performing maintenance on your metadata, running ingestions, deleting data, and more.

## Configure DataHub CLI

### Setting the DataHub Host URL

To establish a secure connection to your DataHub server, follow these steps:

<<<<<<< HEAD
1. Open a terminal in VSCode and run the following command:
=======
Open a terminal on VSCode and run `datahub init`:
>>>>>>> 4a3fb512

```bash
datahub init
```
![DataHub init](assets/datahub-init.png)

<<<<<<< HEAD
2. When prompted, enter the DataHub host URL using the following pattern: 
=======
Type the DataHub host url, following this pattern: `http://{environment slug}-datahub-datahub-gms:8080`, the environment slug can be found next to your environment name in the header.
>>>>>>> 4a3fb512

```bash
 http://{environment-slug}-datahub-datahub-gms:8080
 ```

 >[!TIP] The environment slug can be found next to your environment name on the top left corner of your Datacoves workspace. For example, the environment slug below is `DEV123`, so the URL would be: `http://dev123-datahub-datahub-gms:8080`

<<<<<<< HEAD
![Environment slug](assets/datahub-env-slug.png)
=======
In this example it's `DEV123`, so the url becomes: http://dev123-datahub-datahub-gms:8080.
>>>>>>> 4a3fb512

### Obtaining and Using a DataHub API Token

Next, you will be prompted to provide a DataHub access token to authenticate your connection.

![DataHub token](assets/datahub-token.png)

**Please follow these steps:**

1. Open a new tab, navigate to Datacoves, head to the Observe tab within your environment, and click on DataHub.

2. Go to `Settings` (gear icon on the top right corner)

3. Click on the `Access Tokens` nav bar menu item

![DataHub access tokens](assets/datahub-access-tokens.png)

4. Click on `+ Generate new token` link, a popup window will show where you give the token a name, description and expiration date.

![DataHub new token](assets/datahub-new-token.png)

5. Click on create. Immediately after you will get a popup with the new token. Please don't close the window as you won’t be able to see it again.

6. Copy the token clicking on the copy button. 

![DataHub copy token](assets/datahub-copy-token.png)

7. Go back to the tab were you have VSCode terminal waiting for your input and paste the copied token. Press Enter.
<<<<<<< HEAD

=======
>>>>>>> 4a3fb512
8. You can validate that the connection was correctly configured by running `datahub check server-config`:

![DataHub check](assets/datahub-check.png)

## Useful commands

<<<<<<< HEAD
Once you've successfully configured the DataHub CLI, you can run `datahub` in the terminal and explore the different options the tool has to offer.

### Delete ingested data

If you’ve loaded some data for testing purposes and need to delete it, you can easily do so using the `datahub delete` command, as the DataHub UI might not provide a way to delete it.

The command accepts different filters. A straightforward one is `--platform`, for example, `datahub delete --platform dbt`.
=======
Once you successfully configured DataHub CLI, you can run `datahub` on the terminal and explore the different options the tool has to offer.

### Delete ingested data

Sometimes you loaded some data for testing purposes and the DataHub UI does not provide a way to delete it, you can easily achieve that by running `datahub delete`.

The command accepts different filters, a straight-forward one is `--platform`, i.e. `datahub delete --platform dbt`.
>>>>>>> 4a3fb512
<|MERGE_RESOLUTION|>--- conflicted
+++ resolved
@@ -9,22 +9,14 @@
 
 To establish a secure connection to your DataHub server, follow these steps:
 
-<<<<<<< HEAD
 1. Open a terminal in VSCode and run the following command:
-=======
-Open a terminal on VSCode and run `datahub init`:
->>>>>>> 4a3fb512
 
 ```bash
 datahub init
 ```
 ![DataHub init](assets/datahub-init.png)
 
-<<<<<<< HEAD
 2. When prompted, enter the DataHub host URL using the following pattern: 
-=======
-Type the DataHub host url, following this pattern: `http://{environment slug}-datahub-datahub-gms:8080`, the environment slug can be found next to your environment name in the header.
->>>>>>> 4a3fb512
 
 ```bash
  http://{environment-slug}-datahub-datahub-gms:8080
@@ -32,11 +24,7 @@
 
  >[!TIP] The environment slug can be found next to your environment name on the top left corner of your Datacoves workspace. For example, the environment slug below is `DEV123`, so the URL would be: `http://dev123-datahub-datahub-gms:8080`
 
-<<<<<<< HEAD
 ![Environment slug](assets/datahub-env-slug.png)
-=======
-In this example it's `DEV123`, so the url becomes: http://dev123-datahub-datahub-gms:8080.
->>>>>>> 4a3fb512
 
 ### Obtaining and Using a DataHub API Token
 
@@ -65,25 +53,13 @@
 ![DataHub copy token](assets/datahub-copy-token.png)
 
 7. Go back to the tab were you have VSCode terminal waiting for your input and paste the copied token. Press Enter.
-<<<<<<< HEAD
 
-=======
->>>>>>> 4a3fb512
 8. You can validate that the connection was correctly configured by running `datahub check server-config`:
 
 ![DataHub check](assets/datahub-check.png)
 
 ## Useful commands
 
-<<<<<<< HEAD
-Once you've successfully configured the DataHub CLI, you can run `datahub` in the terminal and explore the different options the tool has to offer.
-
-### Delete ingested data
-
-If you’ve loaded some data for testing purposes and need to delete it, you can easily do so using the `datahub delete` command, as the DataHub UI might not provide a way to delete it.
-
-The command accepts different filters. A straightforward one is `--platform`, for example, `datahub delete --platform dbt`.
-=======
 Once you successfully configured DataHub CLI, you can run `datahub` on the terminal and explore the different options the tool has to offer.
 
 ### Delete ingested data
@@ -91,4 +67,5 @@
 Sometimes you loaded some data for testing purposes and the DataHub UI does not provide a way to delete it, you can easily achieve that by running `datahub delete`.
 
 The command accepts different filters, a straight-forward one is `--platform`, i.e. `datahub delete --platform dbt`.
->>>>>>> 4a3fb512
+
+The command accepts different filters. A straightforward one is `--platform`, for example, `datahub delete --platform dbt`.